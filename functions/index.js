<<<<<<< HEAD
<<<<<<< HEAD
=======
// Node.js standard imports
const https = require('https');
const { Buffer } = require('buffer');
const admin = require('firebase-admin');

// Firebase Functions SDK imports
const { onRequest } = require('firebase-functions/v2/https');
const { setGlobalOptions } = require('firebase-functions/v2');
// Import defineSecret and defineString from 'firebase-functions/v2/params'
const { defineSecret } = require('firebase-functions/params'); // <--- THIS IS THE CHANGE

// Third-party middleware
const cors = require('cors')({ origin: true });

// --- Firebase Admin SDK Initialization ---
admin.initializeApp();

// --- Global Options for all v2 Functions ---
setGlobalOptions({ region: 'us-central1' });

// --- Define the Secret for Gemini API Key ---
// This tells Firebase that your function needs access to a secret named 'GEMINI_API_KEY'.
// The name here MUST match the name of the secret in Google Cloud Secret Manager.
const GEMINI_API_KEY = defineSecret('GEMINI_API_KEY');

// --- Helper function for the API call with retries ---
// This function will now accept the secret object and extract its value when used.
// --- Helper function for the API call with retries ---
// Make the outer function `async`
const callGeminiWithRetries = async (geminiApiSecret, options, postData, retries = 3) => {
  // Await the secret value here, outside the Promise constructor
  const apiKey = await geminiApiSecret.value();

  // Construct the full path with the API key
  const fullPath = `${options.path}?key=${apiKey}`;

  return new Promise((resolve, reject) => { // Executor is NO LONGER async
    const attempt = (tryCount) => {
      // Create request options with the key appended to the path
      const reqOptions = {
        hostname: options.hostname,
        path: fullPath, // Use the fullPath which already includes the API key
        method: options.method,
        headers: options.headers,
      };

      const apiReq = https.request(reqOptions, (apiRes) => {
        let data = '';
        apiRes.on('data', (chunk) => {
          data += chunk;
        });
        apiRes.on('end', () => {
          if (apiRes.statusCode >= 200 && apiRes.statusCode < 300) {
            resolve(data);
          } else {
            console.error(`API request failed with status ${apiRes.statusCode}: ${data}`);
            if (apiRes.statusCode >= 500 && tryCount > 1) {
              console.log(
                `Attempt ${retries - tryCount + 1} failed with status ${apiRes.statusCode}, retrying...`,
              );
              setTimeout(() => attempt(tryCount - 1), 1000);
            } else {
              reject(
                new Error(
                  `API request failed with status ${apiRes.statusCode}: ${data}`,
                ),
              );
            }
          }
        });
      });

      apiReq.on('error', (e) => {
        console.error(`API request network error: ${e.message}`);
        if (tryCount > 1) {
          console.log(
            `Attempt ${tryCount - 1} failed due to network error, retrying...`,
          );
          setTimeout(() => attempt(tryCount - 1), 1000);
        } else {
          reject(e);
        }
      });

      apiReq.write(postData);
      apiReq.end();
    };

    attempt(retries); // Start the first attempt
  });
};

// --- Encounter Phases Configuration (No change) ---
const ENCOUNTER_PHASES = { /* ... your ENCOUNTER_PHASES object ... */
  0: { // Special introductory phase, not scored directly
    name: 'Introduction & Initial Presentation',
    coachIntro: (patient) =>
      `Welcome to ECHO! You are entering a patient room, where you will meet ${patient.name}, a ${patient.age}-year-old ${patient.genderIdentity} (${patient.pronouns}) whose primary language is ${patient.nativeLanguage} (${patient.englishProficiency} English proficiency). Their main complaint is: "${patient.mainComplaint}". Your goal is to conduct a complete clinical encounter with cultural humility and shared understanding. Entering Phase 1: Initiation and Building the Relationship. What is your first step?"`,
    phaseGoalDescription: 'This is the initial introduction to the scenario. There are no direct tasks for the provider in this phase other than to transition into Phase 1.',
    maxTurns: 0, // No turns in this intro phase
  },
  1: {
    name: 'Initiation & Building the Relationship',
    coachIntro: null, // Intro handled by Phase 0's nextPhaseIntro
    coachPrompt: 'You are in Phase 1 (Initiation & Relationship). Focus on greeting the patient, introducing yourself, establishing rapport, and clearly identifying the patient\'s chief complaint and agenda for the visit.',
    phaseGoalDescription: 'The provider should greet the patient, introduce themselves, establish initial rapport, and identify the patient\'s chief complaint and their agenda for the visit. Key actions include: open-ended questions about their visit, empathetic statements, and active listening.',
    maxTurns: 10, // Auto-advance after 5 provider turns (10 total messages)
  },
  2: {
    name: 'Information Gathering & History Taking',
    coachIntro: null,
    coachPrompt: 'You are in Phase 2 (Information Gathering). Focus on a comprehensive History of Present Illness (HPI), and relevant Past Medical, Social, Family History. Critically, explore the patient\'s Ideas, Concerns, and Expectations.',
    phaseGoalDescription: 'The provider should gather a comprehensive History of Present Illness and inquire about relevant Past Medical History, Medications/Allergies, Family History, and Social History. It is crucial to explore the patient\'s Ideas, Concerns, and Expectations. The provider should use a mix of open-ended and focused questions, and demonstrate active listening.',
    maxTurns: 10, // Auto-advance after 10 provider turns (20 total messages)
  },
  3: {
    name: 'Physical Examination',
    coachIntro: null,
    coachPrompt: 'You are in Phase 3 (Physical Examination). Clearly state what exam components you are performing. Remember to explain what you\'re doing and ask for consent. The patient will then state the findings.',
    phaseGoalDescription: 'The provider should clearly state the intention to perform a physical exam, explain what will be done, and ask for consent. They should then state specific, focused components of the physical exam relevant to the patient\'s complaint. The patient will then provide relevant findings.',
    maxTurns: 7, // Auto-advance after 3 provider turns (6 total messages)
  },
  4: {
    name: 'Assessment & Plan / Shared Decision-Making',
    coachIntro: null,
    coachPrompt: 'You are in Phase 4 (Assessment & Plan). Your goal is to synthesize findings, state a diagnosis, propose a management plan, and ensure shared understanding with the patient. Use the teach-back method.',
    phaseGoalDescription: 'The provider should synthesize the gathered subjective and objective data, formulate and communicate a likely diagnosis to the patient, propose a management plan (tests, treatments, referrals), and engage in shared decision-making. Critically, the provider must use techniques like teach-back to ensure the patient\'s understanding and address their preferences and concerns.',
    maxTurns: 7, // Auto-advance after 7 provider turns (14 total messages)
  },
  5: {
    name: 'Closure',
    coachIntro: null,
    coachPrompt: 'You are in Phase 5 (Closure). Summarize the agreed-upon plan, provide safety netting instructions (what to do if symptoms worsen), and address any final questions the patient may have.',
    phaseGoalDescription: 'The provider should provide a concise summary of the encounter and the agreed-upon plan, give clear safety-netting instructions (what to do, when to seek help), invite any final questions or concerns from the patient, and professionally close the encounter.',
    maxTurns: 3, // Auto-advance after 3 provider turns (6 total messages)
  },
  6: { // Final phase, for displaying final score
    name: 'Encounter Complete',
    coachIntro: null,
    coachPrompt: 'The encounter is complete.',
    phaseGoalDescription: 'The simulation has ended. Review the total score and detailed feedback.',
    maxTurns: 0, // No turns in this final phase
  },
};


// Rubric for scoring each phase (No change)
const PHASE_RUBRIC = {
  communication: {max: 1, desc: 'Clear, active listening, appropriate language. Asks clear questions, summarizes effectively.'},
  trustRapport: {max: 1, desc: 'Establishes empathetic connection, shows respect, builds trust, manages emotions.'},
  accuracy: {max: 1, desc: 'Asks clinically relevant questions, gathers precise and complete information, identifies key symptoms/history.'},
  culturalHumility: {max: 1, desc: 'Explores patient\'s ideas/beliefs/context respectfully, avoids assumptions, acknowledges cultural factors in health/illness.'},
  sharedUnderstanding: {max: 1, desc: 'Ensures patient comprehension of information/plan, actively involves patient in decisions, uses teach-back.'},
};


// Helper function to get a score for a completed phase from Gemini
async function getPhaseScoreFromGemini(geminiApiSecret, patientState, conversationHistory, phaseName, phaseDescription) {
  const scorePrompt = `
    You are an expert medical educator evaluating a provider's performance in a clinical encounter simulation.
    Your task is to provide a comprehensive score for the entire phase provided.

    Your entire response MUST be a single, valid JSON object and nothing else.
    Do not wrap it in markdown.

    ---
    **PHASE TO SCORE: ${phaseName}**
    **PHASE GOAL:** ${phaseDescription}
    ---

    **RUBRIC FOR SCORING THIS PHASE (Max 1 point per category):**
    ${Object.entries(PHASE_RUBRIC).map(([key, value]) => `- ${key} (${value.max} pt): ${value.desc}`).join('\n')}

    ---
    **PATIENT PROFILE:**
    ${JSON.stringify(patientState, null, 2)}
    ---

    **CONVERSATION HISTORY (All turns within the encounter so far, relevant to this phase):**
    ${JSON.stringify(conversationHistory, null, 2)}
    ---

    **YOUR TASK:**
    Based on the 'PHASE TO SCORE', its 'PHASE GOAL', the 'RUBRIC FOR SCORING THIS PHASE', and the 'CONVERSATION HISTORY':

    1.  Evaluate the provider's overall performance during the *entire duration* of this specific phase.
    2.  Award points (0 or 1) for each category in the RUBRIC for this phase's *overall performance*.
    3.  Provide a brief, specific \`justification\` for the points awarded or not awarded in each category, referencing actions (or inactions) from the conversation history.

    4.  Response Format: Your output MUST be a JSON object with the following keys:

        \`\`\`json
        {
          "communication": { "points": 0 | 1, "justification": "string" },
          "trustRapport": { "points": 0 | 1, "justification": "string" },
          "accuracy": { "points": 0 | 1, "justification": "string" },
          "culturalHumility": { "points": 0 | 1, "justification": "string" },
          "sharedUnderstanding": { "points": 0 | 1, "justification": "string" }
        }
        \`\`\`
  `;

  const postData = JSON.stringify({
    'contents': [{'parts': [{'text': scorePrompt}]}],
  });

  const options = {
    hostname: 'generativelanguage.googleapis.com',
    path: '/v1beta/models/gemini-2.0-flash:generateContent',
    method: 'POST',
    headers: {
      'Content-Type': 'application/json',
      'Content-Length': Buffer.byteLength(postData),
    },
  };

  try {
    const rawData = await callGeminiWithRetries(geminiApiSecret, options, postData);
    const geminiResponse = JSON.parse(rawData);
    const responseText = geminiResponse.candidates[0].content.parts[0].text;
    const cleanResponseText = responseText.replace(/^```json\s*|\s*```$/gs, '');
    const parsedScore = JSON.parse(cleanResponseText);

    const requiredCategories = Object.keys(PHASE_RUBRIC);
    const allCategoriesPresent = requiredCategories.every((cat) => parsedScore[cat] && typeof parsedScore[cat].points === 'number');

    if (!allCategoriesPresent) {
      console.warn('Gemini returned incomplete score structure. Filling defaults.');
      const defaultScore = {};
      requiredCategories.forEach((cat) => {
        defaultScore[cat] = {points: 0, justification: 'Incomplete AI scoring response from Gemini.'};
      });
      return defaultScore;
    }

    return parsedScore;
  } catch (error) {
    console.error('Error getting phase score from Gemini:', error.message);
    const defaultScore = {};
    Object.keys(PHASE_RUBRIC).forEach((cat) => {
      defaultScore[cat] = {points: 0, justification: `Scoring error: ${error.message}`};
    });
    return defaultScore;
  }
}

// Helper function to generate a new patient profile from Gemini
/**
 * Generates a new patient profile from Gemini.
 * @param {Secret} geminiApiSecret - The Gemini API key secret object.
 * @return {Promise<object>} A promise that resolves with the generated patient profile.
 */
async function generatePatientFromGemini(geminiApiSecret) {
  const patientGenerationPrompt = `
    You are a medical simulation AI. Your task is to generate a detailed, realistic patient profile for a clinical encounter simulation. The patient should be a unique individual with specific characteristics and an accurate medical complaint. Ensure the patient's characteristics are diverse (e.g., varying age, gender identity, native language, English proficiency, cultural background, and type of complaint).

    Your entire response MUST be a single, valid JSON object and nothing else. Do not wrap it in markdown or add any additional text.

    Response Format:
    {
      "name": "string",
      "age": number,
      "genderIdentity": "string (e.g., 'Male', 'Female', 'Non-binary')",
      "pronouns": "string (e.g., 'he/him', 'she/her', 'they/them')",
      "nativeLanguage": "string (e.g., 'Spanish', 'Somali', 'Mandarin', 'Vietnamese', 'Arabic', 'Russian')",
      "englishProficiency": "string ('None', 'Beginner', 'Limited', 'Fluent')",
      "culturalBackground": "string (brief description of cultural values relevant to healthcare, e.g., 'values family input', 'prefers traditional healing', 'may be hesitant to disclose')",
      "mainComplaint": "string (patient's chief complaint in their native language if not fluent, with English translation in parentheses if applicable)",
      "secondaryComplaint": "string (optional, a less prominent complaint)",
      "hiddenConcern": "string (an underlying worry the patient has but might not immediately state, e.g., 'worried about cancer', 'financial burden')",
      "illnessPerception_Ideas": "string (patient's ideas about what's causing their illness)",
      "illnessPerception_Concerns": "string (patient's worries/fears about their illness)",
      "illnessPerception_Expectations": "string (patient's expectations for diagnosis, treatment, and outcome)",
      "relevantPastMedicalHistory": "string (brief, relevant past medical history, e.g., 'Type 2 Diabetes', 'Asthma')",
      "relevantMedicationsAndAllergies": "string (brief, relevant medications and known allergies)",
      "relevantFamilyHistory": "string (brief, relevant family history, e.g., 'Mother had heart disease')",
      "relevantSocialHistory": "string (brief, relevant social history, lifestyle, living situation, occupation)",
      "physicalExamFindings": "string (brief, realistic physical exam findings relevant to main complaint)",
      "correctDiagnosis": "string (the most likely medical diagnosis)",
      "managementPlanOutline": "string (brief outline of management steps: tests, treatments, referrals)",
      "redFlags_worseningConditions": "string (what signs/symptoms would indicate a worsening condition that warrants immediate attention)",
      "familyInvolvementPreference": "string ('High', 'Medium', 'Low')",
      "patientPersona": "string (brief description of their general demeanor/attitude, e.g., 'anxious but cooperative', 'stoic', 'demanding')"
    }
  `;

  const postData = JSON.stringify({
    'contents': [{'parts': [{'text': patientGenerationPrompt}]}],
    'generationConfig': {
      'temperature': 0.9, // Adjust temperature for variability (0.0 to 1.0)
      'maxOutputTokens': 1500, // Ensure enough tokens for a full profile
    },
  });

  const options = {
    hostname: 'generativelanguage.googleapis.com',
    path: '/v1beta/models/gemini-2.0-flash:generateContent',
    method: 'POST',
    headers: {
      'Content-Type': 'application/json',
      'Content-Length': Buffer.byteLength(postData),
    },
  };

  try {
    const rawData = await callGeminiWithRetries(geminiApiSecret, options, postData);
    const geminiResponse = JSON.parse(rawData);
    if (!geminiResponse || !geminiResponse.candidates || !geminiResponse.candidates[0] ||
        !geminiResponse.candidates[0].content || !geminiResponse.candidates[0].content.parts ||
        !geminiResponse.candidates[0].content.parts[0] || !geminiResponse.candidates[0].content.parts[0].text) {
      console.error('Gemini did not return text content for patient generation:', JSON.stringify(geminiResponse, null, 2));
      throw new Error('Gemini response missing expected content for patient generation.');
    }
    const responseText = geminiResponse.candidates[0].content.parts[0].text;

    const cleanResponseText = responseText.replace(/^```json\s*|\s*```$/gs, '');
    const patientProfile = JSON.parse(cleanResponseText);

    if (!patientProfile || !patientProfile.name || !patientProfile.mainComplaint) {
      console.warn('Generated patient profile is incomplete:', patientProfile);
      throw new Error('Generated patient profile is incomplete or malformed.');
    }

    return patientProfile;
  } catch (error) {
    console.error('Error generating patient from Gemini:', error.message);
    throw new Error('Failed to generate patient from Gemini: ' + error.message);
  }
}
// Helper function to get overall feedback from Gemini at the end of the encounter
async function getOverallFeedbackFromGemini(geminiApiSecret, patientState, phaseScores, conversationHistory) {
  const feedbackPrompt = `
    You are an expert medical educator providing comprehensive final feedback for a provider's performance in a clinical encounter simulation.
    The simulation followed the Patient-Centered / Biopsychosocial model across several phases.

    Your response should be a well-structured text summary, highlighting:
    - Overall strengths demonstrated by the provider throughout the encounter.
    - Key areas for improvement, with specific examples from the conversation if possible.
    - How well the provider integrated patient-centered care and cultural humility.
    - A general assessment of the provider's clinical communication and reasoning.

    Do not use markdown fences (like \`\`\`json\`). Just return plain text.

    ---
    **PATIENT PROFILE:**
    ${JSON.stringify(patientState, null, 2)}
    ---

    **PHASE-BY-PHASE SCORES (Including justifications):**
    ${JSON.stringify(phaseScores, null, 2)}
    ---

    **FULL CONVERSATION TRANSCRIPT:**
    ${JSON.stringify(conversationHistory, null, 2)}
    ---

    **YOUR TASK:**
    Synthesize all the provided information to generate a holistic summary of the provider's performance. Focus on constructive feedback for learning. Start with an encouraging tone.
  `;

  const postData = JSON.stringify({
    'contents': [{'parts': [{'text': feedbackPrompt}]}],
  });

  const options = {
    hostname: 'generativelanguage.googleapis.com',
    path: '/v1beta/models/gemini-2.0-flash:generateContent',
    method: 'POST',
    headers: {
      'Content-Type': 'application/json',
      'Content-Length': Buffer.byteLength(postData),
    },
  };

  try {
    const rawData = await callGeminiWithRetries(geminiApiSecret, options, postData);
    const geminiResponse = JSON.parse(rawData);
    const responseText = geminiResponse.candidates[0].content.parts[0].text;
    const cleanResponseText = responseText.replace(/^```(?:json|text)?\s*|\s*```$/gs, '');
    return cleanResponseText;
  } catch (error) {
    console.error('Error getting overall feedback from Gemini:', error.message);
    return 'An error occurred while generating overall feedback. Please check server logs.';
  }
}


// Helper function to get Gemini's response for a regular interaction
async function getGeminiResponseForInteraction(
  geminiApiSecret,
  patientState,
  formattedHistoryForGemini,
  latestInput,
  encounterState,
  currentPhase,
  phaseConfig,
  currentPerformanceRatio,
) {
  const fidelityInstruction = `Provider performance has been ${(currentPerformanceRatio * 100).toFixed(0)}% score so far. ` +
    (currentPerformanceRatio < 0.5 ?
      'The patient\'s provided information should now be less clear, more vague, or occasionally contradictory. Do not explicitly state this, but subtly withhold or muddle information.' :
      (currentPerformanceRatio < 0.75 ?
        'The patient\'s information may become slightly less direct or require more probing.' :
        'The patient should remain cooperative and provide information clearly and accurately based on their profile.'));

  const geminiPrompt = `
    You are ECHO, a clinical communication simulator.
    Your primary role is to act as the **patient** based on the provided 'Patient Profile' and 'Current Encounter Phase'.
    You will also act as the **coach** to provide feedback and facilitate phase progression.

    Your entire response MUST be a single, valid JSON object and nothing else.
    Do not wrap it in markdown.

    ---
    **CURRENT ENCOUNTER PHASE: ${phaseConfig.name} (Phase ${currentPhase})**
    **GOAL FOR THIS PHASE:** ${phaseConfig.phaseGoalDescription}
    ---

    **RUBRIC FOR SCORING (For your evaluation of the provider's *performance in THIS TURN*):**
    ${Object.entries(PHASE_RUBRIC).map(([key, value]) => `- ${key} (${value.max} pt): ${value.desc}`).join('\n')}

    ---
    **PATIENT PROFILE:**
    ${JSON.stringify(patientState, null, 2)}
    ---

    **CONVERSATION HISTORY (All previous turns, including current provider's turn):**
    ${JSON.stringify(formattedHistoryForGemini, null, 2)}
    ---

    **FIDELITY INSTRUCTION (Based on provider's cumulative performance):**
    ${fidelityInstruction}
    ---

    **YOUR TASK:**
    Based on the 'PROVIDER'S LATEST INPUT', the 'CURRENT ENCOUNTER PHASE', the 'PATIENT PROFILE', the 'CONVERSATION HISTORY', and the 'FIDELITY INSTRUCTION':

    1.  **Patient Response:** Generate the patient's natural, realistic response to the provider's \`latestInput\`. The patient's response should be consistent with their persona, language proficiency, illness, and the fidelity instruction.
        * If the provider asks a clinical question, the patient responds naturally.
        * If the provider asks for an interpreter for a 'None' or 'Beginner' English proficiency patient, the **coach** should confirm the interpreter's arrival (see point 4).
        * If the patient has a 'secondaryComplaint' or 'hiddenConcern', only reveal it if the provider asks appropriate, probing questions.
        * If the patient has \`redFlags_worseningConditions\` and the provider's actions are poor or critical signs are missed (as determined by your internal logic for this turn's context), consider subtly introducing hints of this.

    2.  **Phase Progression Assessment:** Evaluate the provider's overall performance *within the current phase* up to and including the latest input.
        * Determine if the \`GOAL FOR THIS PHASE\` has been adequately met.
        * Set \`phaseComplete\` to \`true\` if the goals are met, \`false\` otherwise. Provide a \`justificationForCompletion\`.

    3.  **Scoring for Current Turn:** Evaluate the \`PROVIDER'S LATEST INPUT\` against the \`RUBRIC FOR SCORING\`. Award 0 or 1 point for each category. Provide a brief, specific \`justification\` for each point awarded or not awarded.

    4.  **Response Type Determination (\`from\` field):**
        * Default to \`"patient"\` for the \`simulatorResponse\`.
        * **Switch to \`"coach"\` IF:**
            * The provider asks for an interpreter and the patient's \`englishProficiency\` is "None" or "Beginner". \`simulatorResponse\` should confirm interpreter.
            * The provider's \`latestInput\` is nonsensical, irrelevant to a medical conversation, or gibberish. \`simulatorResponse\` should be a helpful coaching tip.

    5.  **Response Format:** Your output MUST be a JSON object with the following keys:

        \`\`\`json
        {
          "from": "patient" | "coach", // MANDATORY: indicates who the response is from
          "simulatorResponse": "string", // The message from the patient OR coach
          "phaseAssessment": {
            "phaseComplete": boolean, // true if phase goals are met
            "justificationForCompletion": "string" // Explanation for phase completion status
          },
          "scoreUpdate": { // Score for the CURRENT TURN'S interaction
            "communication": { "points": 0 | 1, "justification": "string" },
            "trustRapport": { "points": 0 | 1, "justification": "string" },
            "accuracy": { "points": 0 | 1, "justification": "string" },
            "culturalHumility": { "points": 0 | 1, "justification": "string" },
            "sharedUnderstanding": { "points": 0 | 1, "justification": "string" }
          }
        }
        \`\`\`
  `;

  const postData = JSON.stringify({
    'contents': [{'parts': [{'text': geminiPrompt}]}],
  });

  const options = {
    hostname: 'generativelanguage.googleapis.com',
    path: '/v1beta/models/gemini-2.0-flash:generateContent',
    method: 'POST',
    headers: {
      'Content-Type': 'application/json',
      'Content-Length': Buffer.byteLength(postData),
    },
  };

  try {
    const rawData = await callGeminiWithRetries(geminiApiSecret, options, postData);
    const geminiResponse = JSON.parse(rawData);
    const responseText = geminiResponse.candidates[0].content.parts[0].text;
    const cleanResponseText = responseText.replace(/^```json\s*|\s*```$/gs, '');
    const parsedResponse = JSON.parse(cleanResponseText);
    return parsedResponse;
  } catch (error) {
    console.error('Error getting Gemini response for interaction:', error.message);
    throw new Error('Failed to get Gemini response for interaction: ' + error.message);
  }
}


// Helper function to generate an injected provider response (good/poor)
async function generateInjectedProviderResponse(
  geminiApiSecret,
  patientState,
  conversationHistory,
  currentPhase,
  phaseName,
  phaseGoalDescription,
  responseType,
) {
  const prompt = `
    You are ECHO, a clinical communication simulator.
    Your task is to generate a **provider's response** that is either "${responseType}" or "poor" for the current clinical encounter context.
    You must also provide a score for this generated provider response based on the rubric.

    Your entire response MUST be a single, valid JSON object and nothing else.
    Do not wrap it in markdown.

    ---
    **CURRENT ENCOUNTER PHASE: ${phaseName} (Phase ${currentPhase})**
    **GOAL FOR THIS PHASE:** ${phaseGoalDescription}
    ---

    **RUBRIC FOR SCORING THIS PROVIDER RESPONSE (Max 1 point per category):**
    ${Object.entries(PHASE_RUBRIC).map(([key, value]) => `- ${key} (${value.max} pt): ${value.desc}`).join('\n')}

    ---
    **PATIENT PROFILE:**
    ${JSON.stringify(patientState, null, 2)}
    ---

    **CONVERSATION HISTORY (All previous turns):**
    ${JSON.stringify(conversationHistory, null, 2)}
    ---

    **YOUR TASK:**
    Generate a concise, realistic provider response that exemplifies a "${responseType}" interaction in this phase.
    Then, score this generated provider response against the rubric.

    Response Format: Your output MUST be a JSON object with the following keys:

    \`\`\`json
    {
      "text": "string", // The generated provider response
      "scoreUpdate": { // Score for this generated provider response
        "communication": { "points": 0 | 1, "justification": "string" },
        "trustRapport": { "points": 0 | 1, "justification": "string" },
        "accuracy": { "points": 0 | 1, "justification": "string" },
        "culturalHumility": { "points": 0 | 1, "justification": "string" },
        "sharedUnderstanding": { "points": 0 | 1, "justification": "string" }
      }
    }
    \`\`\`
  `;

  const postData = JSON.stringify({
    'contents': [{'parts': [{'text': prompt}]}],
  });

  const options = {
    hostname: 'generativelanguage.googleapis.com',
    path: '/v1beta/models/gemini-2.0-flash:generateContent',
    method: 'POST',
    headers: {
      'Content-Type': 'application/json',
      'Content-Length': Buffer.byteLength(postData),
    },
  };

  try {
    const rawData = await callGeminiWithRetries(geminiApiSecret, options, postData);
    const geminiResponse = JSON.parse(rawData);
    const responseText = geminiResponse.candidates[0].content.parts[0].text;
    const cleanResponseText = responseText.replace(/^```json\s*|\s*```$/gs, '');
    const parsedResponse = JSON.parse(cleanResponseText);
    return parsedResponse;
  } catch (error) {
    console.error('Error generating injected provider response:', error.message);
    throw new Error('Failed to generate injected provider response: ' + error.message);
  }
}


// Helper function for the new Help/Advice functionality
async function getHelpAdviceFromGemini(geminiApiSecret, patientInfo, providerPerception, question) {
  const prompt = `
    You are ECHO, an expert medical educator and communication coach.
    A healthcare provider is asking for advice on a specific clinical communication scenario.
    Provide actionable, empathetic, and culturally sensitive advice. Focus on principles of patient-centered care and communication with LEP patients.

    ---
    **PATIENT INFORMATION:**
    ${patientInfo}
    ---

    **PROVIDER'S PERCEPTION OF INTERACTION:**
    ${providerPerception}
    ---

    **PROVIDER'S QUESTION:**
    ${question}
    ---

    **YOUR TASK:**
    Provide comprehensive and practical advice to the provider. Structure your advice clearly, perhaps with bullet points or numbered steps if appropriate. Maintain a supportive and educational tone.
    Do not use markdown fences (like \`\`\`json\`). Just return plain text.
  `;

  const postData = JSON.stringify({
    'contents': [{'parts': [{'text': prompt}]}],
  });

  const options = {
    hostname: 'generativelanguage.googleapis.com',
    path: '/v1beta/models/gemini-2.0-flash:generateContent',
    method: 'POST',
    headers: {
      'Content-Type': 'application/json',
      'Content-Length': Buffer.byteLength(postData),
    },
  };

  try {
    const rawData = await callGeminiWithRetries(geminiApiSecret, options, postData);
    const geminiResponse = JSON.parse(rawData);
    const responseText = geminiResponse.candidates[0].content.parts[0].text;
    const cleanResponseText = responseText.replace(/^```(?:json|text)?\s*|\s*```$/gs, '');
    return cleanResponseText;
  } catch (error) {
    console.error('Error getting help advice from Gemini:', error.message);
    throw new Error('Failed to get help advice: ' + error.message);
  }
}


// --- Handler Functions for Firebase HTTP Triggers ---

/**
 * Handles generating a new patient profile.
 * @param {object} req - The Express request object.
 * @param {object} res - The Express response object.
 * @param {Secret} geminiApiSecret - The Gemini API key secret object.
 */
async function handleGeneratePatient(req, res, geminiApiSecret) {
  try {
    // Call the new helper function to generate a patient using Gemini
    const patientData = await generatePatientFromGemini(geminiApiSecret); 
    

    res.status(200).json({
      message: 'Patient generated successfully.',
      patient: patientData,
      initialCoachMessage: ENCOUNTER_PHASES[0].coachIntro(patientData),
      initialEncounterState: {
        currentPhase: 0,
        providerTurnCount: 0,
        phaseScores: {},
        currentCumulativeScore: 0,
        totalPossibleScore: 0,
      },
    });
    console.log('handleGeneratePatient: Patient generated and response sent.');
  } catch (error) {
    console.error('handleGeneratePatient: Error generating patient:', error);
    res.status(500).send('Failed to generate patient: ' + error.message);
  }
}

/**
 * Handles all types of simulation interactions (regular messages, tips, phase changes, injected responses).
 * @param {object} req - The Express request object containing interaction details.
 * @param {object} res - The Express response object.
 * @param {Secret} geminiApiSecret - The Gemini API key secret object.
 */
async function handleInteraction(req, res, geminiApiSecret) {
  try {
    const {actionType, patientState, conversationHistory, latestInput, encounterState} = req.body;

    if (!patientState || !conversationHistory || !encounterState) {
      return res.status(400).send('Missing required interaction data (patientState, conversationHistory, encounterState).');
    }

    let {currentPhase, providerTurnCount, phaseScores, currentCumulativeScore, totalPossibleScore} = encounterState;
    let currentPhaseConfig = ENCOUNTER_PHASES[currentPhase];
    let simulatorResponse = '';
    let from = 'coach';
    let scoreUpdate = {};
    let phaseComplete = false;
    let justificationForCompletion = '';
    let nextCoachMessage = null;
    let overallFeedback = null;
    let injectedProviderResponseText = null;

    const performanceRatio = totalPossibleScore > 0 ? currentCumulativeScore / totalPossibleScore : 1;
    const updatedConversationHistory = [...conversationHistory];

    switch (actionType) {
      case 'regular_interaction': {
        if (currentPhase >= Object.keys(ENCOUNTER_PHASES).length - 1) {
          simulatorResponse = ENCOUNTER_PHASES[6].coachPrompt;
          from = 'coach';
          break;
        }

        providerTurnCount++;
        currentPhaseConfig = ENCOUNTER_PHASES[currentPhase];

        const geminiRegularResponse = await getGeminiResponseForInteraction(
          geminiApiSecret,
          patientState,
          updatedConversationHistory,
          latestInput,
          encounterState,
          currentPhase,
          currentPhaseConfig,
          performanceRatio,
        );

        simulatorResponse = geminiRegularResponse.simulatorResponse;
        from = geminiRegularResponse.from;
        scoreUpdate = geminiRegularResponse.scoreUpdate;
        phaseComplete = geminiRegularResponse.phaseAssessment.phaseComplete;
        justificationForCompletion = geminiRegularResponse.phaseAssessment.justificationForCompletion;

        for (const category in scoreUpdate) {
          if (Object.hasOwnProperty.call(scoreUpdate, category)) {
            currentCumulativeScore += scoreUpdate[category].points;
            totalPossibleScore += PHASE_RUBRIC[category].max;
          }
        }

        if (!phaseComplete && currentPhaseConfig.maxTurns > 0 && providerTurnCount >= currentPhaseConfig.maxTurns) {
          phaseComplete = true;
          justificationForCompletion = `Automatically advanced after ${providerTurnCount} turns.`;
          if (from === 'patient') {
            simulatorResponse += `\n\nCOACH: ${justificationForCompletion}`;
            from = 'coach';
          } else {
            simulatorResponse = `COACH: ${justificationForCompletion}\n\n` + simulatorResponse;
          }
        }
        break;
      }
      case 'get_coach_tip':
        currentPhaseConfig = ENCOUNTER_PHASES[currentPhase];
        simulatorResponse = currentPhaseConfig.coachPrompt || 'I don\'t have a specific tip for this phase right now. Keep focusing on the phase goals!';
        from = 'coach';
        scoreUpdate = Object.fromEntries(
          Object.keys(PHASE_RUBRIC).map((key) => [key, {points: 0, justification: 'Requested coach tip (no score update for turn).'}]),
        );
        break;

      case 'inject_provider_response':{
        const responseType = latestInput;
        currentPhaseConfig = ENCOUNTER_PHASES[currentPhase];

        const injectedResponseData = await generateInjectedProviderResponse(
          geminiApiSecret,
          patientState,
          updatedConversationHistory,
          currentPhase,
          currentPhaseConfig.name,
          currentPhaseConfig.phaseGoalDescription,
          responseType,
        );

        injectedProviderResponseText = injectedResponseData.text;
        updatedConversationHistory.push({role: 'provider', parts: [{text: injectedProviderResponseText}]});
        providerTurnCount++;

        const patientReactionData = await getGeminiResponseForInteraction(
          geminiApiSecret,
          patientState,
          updatedConversationHistory,
          injectedProviderResponseText,
          encounterState,
          currentPhase,
          currentPhaseConfig,
          performanceRatio,
        );

        simulatorResponse = patientReactionData.simulatorResponse;
        from = patientReactionData.from;
        scoreUpdate = patientReactionData.scoreUpdate;
        phaseComplete = patientReactionData.phaseAssessment.phaseComplete;
        justificationForCompletion = patientReactionData.phaseAssessment.justificationForCompletion;

        for (const category in scoreUpdate) {
          if (Object.hasOwnProperty.call(scoreUpdate, category)) {
            currentCumulativeScore += scoreUpdate[category].points;
            totalPossibleScore += PHASE_RUBRIC[category].max;
          }
        }

        if (!phaseComplete && currentPhaseConfig.maxTurns > 0 && providerTurnCount >= currentPhaseConfig.maxTurns) {
          phaseComplete = true;
          justificationForCompletion = `Automatically advanced after ${providerTurnCount} turns due to injected response.`;
          if (from === 'patient') {
            simulatorResponse += `\n\nCOACH: ${justificationForCompletion}`;
            from = 'coach';
          } else {
            simulatorResponse = `COACH: ${justificationForCompletion}\n\n` + simulatorResponse;
          }
        }
        break;
      }
      case 'move_to_next_phase':
        if (currentPhase >= Object.keys(ENCOUNTER_PHASES).length - 1) {
          simulatorResponse = ENCOUNTER_PHASES[6].coachPrompt;
          from = 'coach';
          break;
        }
        phaseComplete = true;
        justificationForCompletion = 'Manually advanced by provider.';
        simulatorResponse = `COACH: You have chosen to advance to the next phase. ${justificationForCompletion}`;
        from = 'coach';
        scoreUpdate = Object.fromEntries(
          Object.keys(PHASE_RUBRIC).map((key) => [key, {points: 0, justification: 'Phase manually advanced. No AI score provided for this specific turn.'}]),
        );
        break;

      default:
        console.warn('handleInteraction: Unknown actionType received:', actionType);
        return res.status(400).send('Invalid \'actionType\' for interaction.');
    }

    let nextPhase = currentPhase;

    if (phaseComplete) {
      const completedPhaseName = ENCOUNTER_PHASES[currentPhase].name;
      const completedPhaseDescription = ENCOUNTER_PHASES[currentPhase].phaseGoalDescription;

      console.log(`Phase ${currentPhase} (${completedPhaseName}) completed. Calculating score for this phase.`);
      const fullPhaseScore = await getPhaseScoreFromGemini(geminiApiSecret, patientState, updatedConversationHistory, completedPhaseName, completedPhaseDescription);

      phaseScores = {...phaseScores, [completedPhaseName]: fullPhaseScore};

      for (const category in fullPhaseScore) {
        if (Object.hasOwnProperty.call(fullPhaseScore, category)) {
          currentCumulativeScore += (fullPhaseScore[category]?.points || 0);
          totalPossibleScore += (PHASE_RUBRIC[category]?.max || 0);
        }
      }

      nextPhase = currentPhase + 1;
      const nextPhaseConfig = ENCOUNTER_PHASES[nextPhase];

      providerTurnCount = 0;

      if (nextPhaseConfig) {
        if (nextPhaseConfig.coachIntro) {
          nextCoachMessage = nextPhaseConfig.coachIntro(patientState);
        } else if (nextPhaseConfig.coachPrompt) {
          nextCoachMessage = `COACH: Transitioning to **Phase ${nextPhase}: ${nextPhaseConfig.name}**. ${nextPhaseConfig.coachPrompt}`;
        }
      }

      if (nextPhase === Object.keys(ENCOUNTER_PHASES).length - 1) {
        console.log('Encounter is complete. Generating overall feedback.');
        overallFeedback = await getOverallFeedbackFromGemini(geminiApiSecret, patientState, phaseScores, updatedConversationHistory);
        nextCoachMessage = `COACH: The encounter is complete! Here is your overall feedback:\n\n${overallFeedback}`;
        from = 'coach';
      }

      if (nextCoachMessage) {
        simulatorResponse = nextCoachMessage;
        from = 'coach';
      }
    }


    res.status(200).json({
      simulatorResponse: simulatorResponse,
      from: from,
      scoreUpdate: scoreUpdate,
      phaseComplete: phaseComplete,
      justificationForCompletion: justificationForCompletion,
      nextCoachMessage: nextCoachMessage,
      overallFeedback: overallFeedback,
      encounterState: {
        currentPhase: nextPhase,
        providerTurnCount: providerTurnCount,
        phaseScores: phaseScores,
        currentCumulativeScore: currentCumulativeScore,
        totalPossibleScore: totalPossibleScore,
      },
      injectedProviderResponse: injectedProviderResponseText,
    });
  } catch (error) {
    console.error('handleInteraction: Error processing interaction:', error);
    res.status(500).send('Failed to process interaction: ' + error.message);
  }
}


/**
 * Main HTTP trigger for the simulator. Routes requests based on 'action'.
 * @param {object} req - The Express request object.
 * @param {object} res - The Express response object.
 */
exports.echoSimulator = onRequest({ cors: true, secrets: [GEMINI_API_KEY] }, async (req, res) => {
  // Handle preflight requests for CORS
  if (req.method === 'OPTIONS') {
    return cors(req, res, () => res.status(204).send(''));
  }

  // Apply CORS middleware for actual requests
  cors(req, res, async () => {
    if (req.method !== 'POST') {
      return res.status(405).send('Method Not Allowed');
    }

    try {
      // The secret value is now accessed via GEMINI_API_KEY.value()
      // The `secrets: [GEMINI_API_KEY]` in onRequest ensures it's loaded.
      // We don't need a direct `if (!GEMINI_API_KEY)` check here like before,
      // as `defineSecret` handles the binding and will throw a deployment error
      // if the secret isn't configured in Secret Manager.
      // If the secret is accessed before it's ready, the .value() call might throw.
      // The `secrets` option in onRequest ensures it's available.

      console.log('echoSimulator: Received request body:', JSON.stringify(req.body, null, 2));

      const {action} = req.body;

      if (action === 'generate_patient') {
        console.log('echoSimulator: Routing to handleGeneratePatient.');
        await handleGeneratePatient(req, res, GEMINI_API_KEY); // Pass the secret object
      } else if (action === 'interact_conversation') {
        console.log('echoSimulator: Routing to handleInteraction for conversation.');
        await handleInteraction(req, res, GEMINI_API_KEY); // Pass the secret object
      } else if (action === 'get_help_advice') {
        console.log('echoSimulator: Routing to handleHelpAdvice.');
        const {patientInfo, providerPerception, question} = req.body;
        if (!patientInfo || !providerPerception || !question) {
          return res.status(400).send('Missing data for help advice request.');
        }
        await getHelpAdviceFromGemini(GEMINI_API_KEY, patientInfo, providerPerception, question)
          .then(advice => res.status(200).json({advice: advice}))
          .catch(error => {
            console.error('echoSimulator: Error getting help advice from Gemini:', error);
            res.status(500).send('Failed to get help advice: ' + error.message);
          });
      } else {
        console.warn('echoSimulator: Invalid or missing \'action\' in request body:', action);
        return res.status(400).send('Invalid or missing \'action\' in request body. Expected \'generate_patient\', \'interact_conversation\', or \'get_help_advice\'.');
      }
    } catch (error) {
      console.error('echoSimulator: Error processing request:', error);
      res.status(500).send('An internal server error occurred: ' + error.message);
    }
  });
});
>>>>>>> parent of 23fbeba (bug fix)
=======
>>>>>>> 2f34cac5
<|MERGE_RESOLUTION|>--- conflicted
+++ resolved
@@ -1,6 +1,3 @@
-<<<<<<< HEAD
-<<<<<<< HEAD
-=======
 // Node.js standard imports
 const https = require('https');
 const { Buffer } = require('buffer');
@@ -958,6 +955,3 @@
     }
   });
 });
->>>>>>> parent of 23fbeba (bug fix)
-=======
->>>>>>> 2f34cac5
